;;; keymap.lisp --- lisp subroutines for key binding detection

(in-package :next)

(defclass keymap ()
  ((table :initarg :table :accessor table)))

(defun make-keymap ()
  "Return an empty keymap."
  (make-instance 'keymap :table (make-hash-table :test 'equal)))

(defun keymapp (arg)
  (typep arg 'keymap))

(defmethod set-key ((map keymap) key-sequence-string command)
  "Bind KEY-SEQUENCE-STRING to COMMAND in MAP.

A sequence of \"C-x\" \"C-s\" \"C-a\" will be broken up into three keys for the
mode map, which are

  \"C-x\" \"C-s\" \"C-a\" - points to COMMAND
  \"C-x\" \"C-s\"         - set to \"prefix\"
  \"C-x\"                 - set to \"prefix\"

When a key is set to \"prefix\" it will not consume the stack, so that a
sequence of keys longer than one key-chord can be recorded."
  (let ((key-sequence (key key-sequence-string)))
    (setf (gethash key-sequence (table map)) command)
    ;; generate prefix representations
    (loop while key-sequence
          do (pop key-sequence)
             (setf (gethash key-sequence (table map)) #'prefix))))

(defmethod get-key ((map keymap) key-sequence)
  (gethash key-sequence (table map)))

(defun prefix ()
  "Dummy function used for prefix bindings."
  nil)

(defun serialize-key-chord (key-chord &key normalize)
  ;; TODO: Make use of keycode?
  ;; TODO: Case opposite to Caps-Lock status?
  "When NORMALIZE is non-nil, remove the shift modifier and upcase the keys."
  (when (and normalize
             (member-string "s" (key-chord-modifiers key-chord)))
    (setf (key-chord-modifiers key-chord)
          (delete "s" (key-chord-modifiers key-chord) :test #'string=))
    (string-upcase (key-chord-key-string key-chord)))
  (append (list nil
                (key-chord-key-string key-chord))
          (key-chord-modifiers key-chord)))

(defun serialize-key-chord-stack (key-chord-stack &key normalize)
  (mapcar (lambda (k) (serialize-key-chord k :normalize normalize))
          key-chord-stack))

(defun current-keymaps (window)
  "Return the list of (keymap . mode) for the current buffer, ordered by priority."
  (let ((buffer (active-buffer window)))
    (when buffer
      (cons (cons (override-map buffer)
                  (first (modes buffer)))
            (delete-if #'null (mapcar (lambda (mode) (when (keymap mode)
                                                       (cons (keymap mode) mode)))
                                      (modes (if (minibuffer-active window)
                                                 (minibuffer *interface*)
                                                 (active-buffer window)))))))))

(defun look-up-key-chord-stack (window key-chord-stack)
  "Return the function bound to key-chord-stack for current window.
The resulting function wraprs around the method and its associated mode so that
it can be called without argument."
  (let* ((key-sequence (serialize-key-chord-stack key-chord-stack))
         (key-sequence-normal (serialize-key-chord-stack key-chord-stack :normalize t))
         (fun+mode (loop for (keymap . mode) in (current-keymaps window)
                         for fun = (get-key keymap key-sequence)
                         unless fun
                           do (setf fun (get-key keymap key-sequence-normal))
                         when fun
                           return (cons fun mode))))
    (when fun+mode
      (if (eq (first fun+mode) #'prefix)
          (first fun+mode)
          (lambda ()
            (log:debug "Calling method ~a from mode ~a." (first fun+mode) (rest fun+mode))
            (funcall (first fun+mode) (rest fun+mode)))))))

(defun pointer-event-p (key-chord)
  "Return non-nil if key-chord is a pointer event, e.g. a mouton button click."
  (check-type key-chord key-chord)
  (not (= -1 (first (key-chord-position key-chord)))))

;; "Add a new key chord to the interface key-chord-stack.
;; For example, it may add C-M-s or C-x to a stack which will be consumed by
;; `consume-key-sequence'."
(dbus:define-dbus-method (core-object push-input-event)
    ((key-code :int32) (key-string :string) (modifiers (:array :string))
     (x :double) (y :double)
     (low-level-data :int32) (sender :string))
    ()
  (:interface +core-interface+)
  (:name "push_input_event")
  (let ((key-chord (make-key-chord
                    :key-code key-code
                    :key-string key-string
                    :position (list x y)
                    :modifiers (when (listp modifiers)
                                 (sort modifiers #'string-lessp))
                    :low-level-data low-level-data)))
    ;; Don't stack the release key-chords or else pressing "C-x" then "C-+""
    ;; will be understood as "C-x C-R-x C-+ C-R-+".
    (when (or (null (key-chord-stack *interface*))
              (not (member-string "R" (key-chord-modifiers key-chord))))
      (push key-chord (key-chord-stack *interface*))
      (let* ((active-window (gethash sender (windows *interface*)))
             (active-buffer (active-buffer active-window))
             (bound-function (look-up-key-chord-stack active-window
                                                      (key-chord-stack *interface*))))
        (setf (last-key-chords active-buffer) (list key-chord))
        (cond
          ((eq bound-function #'prefix)
           (log:debug "Prefix binding"))

<<<<<<< HEAD
;; TODO: If we move the global mode to root-mode, how do we make sure which one has priority?
;; What about reserving a prefix key for application mode and root mode?
(defun consume-key-sequence-p (sender)
  (let* ((active-window (or (gethash sender (windows *interface*))
                            (error "no window of ID '~a'." sender)))
         (active-buffer (or (active-buffer active-window)
                            (error "no active buffer for sender ~a and active-window ~a" sender active-window)))
         (local-map (if (minibuffer-active active-window)
                        (keymap (mode (minibuffer *interface*)))
                        (keymap (mode active-buffer))))
         ;; TODO: Shouldn't we give higher priority to the buffer keymap?
         (key-maps (list (root-mode-default-keymap) local-map)))
    (flet ((is-in-maps? (key-maps)
             (dolist (map key-maps)
               (when (look-up-key-chord-stack (key-chord-stack *interface*) map)
                 (return-from is-in-maps? map)))))
      (cond ((minibuffer-active active-window)
             (log:debug "Minibuffer active")
             t)
            ((is-in-maps? key-maps)
             (log:debug "~a found in map ~a" (mapcar #'serialize-key-chord (key-chord-stack *interface*))
                        (is-in-maps? key-maps))
             t)
            (t (setf (key-chord-stack *interface*) ()))))))

#|
;; This endpoint is only necessary if key sequences are consumed from the input
;; event callback in the platform port.  This has been deprecated in favour of
;; event generation, but we keep it around in case the new approach happens to
;; be not satisfying.
(dbus:define-dbus-object (core-object consume-key-sequence)
  ((sender :string))
  ()
  (consume-key-sequence sender))
|#

(defun consume-key-sequence (sender)
  ;; Iterate through all keymaps
  ;; If key recognized, execute function
  (let* ((active-window (gethash sender (windows *interface*)))
         (active-buffer (active-buffer active-window))
         (local-map (if (minibuffer-active active-window)
                        (keymap (mode (minibuffer *interface*)))
                        (keymap (mode active-buffer))))
         (key-maps (list (root-mode-default-keymap) local-map))
         (serialized-key-stack (mapcar #'serialize-key-chord (key-chord-stack *interface*))))
    (dolist (map key-maps)
      (let ((bound-function (gethash serialized-key-stack map)))
        (cond ((equalp "prefix" bound-function)
               (return-from consume-key-sequence t))
              (bound-function
=======
          ((functionp bound-function)
           (log:debug "Key sequence ~a bound to:"
                      (serialize-key-chord-stack (key-chord-stack *interface*)))
           (funcall bound-function)
           (setf (key-chord-stack *interface*) nil))

          ((minibuffer-active active-window)
           (if (member-string "R" (key-chord-modifiers (first (key-chord-stack *interface*))))
               (progn
                 ;; (log:debug "Key released") ; TODO: This makes the debug trace too verbose.  Middle ground?
                 nil)
>>>>>>> 90236cfd
               (progn
                 (log:debug "Insert ~s in minibuffer" (key-chord-key-string
                                                       (first (key-chord-stack *interface*))))
                 (insert (key-chord-key-string (first (key-chord-stack *interface*))))))
           (setf (key-chord-stack *interface*) nil))

          ((or (forward-input-events active-buffer)
               (pointer-event-p key-chord))
           (%%generate-input-event *interface*
                                   active-window
                                   key-chord)
           (setf (key-chord-stack *interface*) nil))
          (t (setf (key-chord-stack *interface*) nil))))))
  (values))

(defun define-key (&rest key-command-pairs
                   &key mode (scheme :emacs) keymap
                   &allow-other-keys)
  "Bind KEY to COMMAND.
The KEY command transforms key chord strings to valid key sequences.
When MODE is provided (as a symbol referring to a class name), the binding is
registered into the mode class and all future mode instances will use the
binding.
If MODE and KEYMAP are nil, the binding is registered into root-mode.

If SCHEME is unspecified, it defaults to :EMACS.  SCHEME is only useful together
with MODE, it does not have any effect on KEYMAP.

Examples:

  (define-key \"C-x C-c\" 'kill)
  (define-key \"C-n\" 'scroll-down
              :mode 'document-mode)
  ;; Only affect the first mode of the current buffer:
  (define-key \"C-c C-c\" 'reload
              :keymap (keymap (mode (active-buffer *interface*))))"
  (dolist (key (remove-if-not #'keywordp key-command-pairs))
    (remf key-command-pairs key))
  (when (and (null mode) (not (keymapp keymap)))
    (setf mode 'root-mode))
  (loop for (key-sequence-string command . rest) on key-command-pairs by #'cddr
        do (when mode
             (setf (get-default mode 'keymap-schemes)
                   (let* ((map-scheme (closer-mop:slot-definition-initform
                                       (find-slot mode 'keymap-schemes)))
                          ;; REVIEW: The return value of
                          ;; slot-definition-initform should be evaluated, but
                          ;; this only works if it is not a list.  Since we
                          ;; use a property list for the map-scheme, we need
                          ;; to check manually if it has been initialized.  We
                          ;; could make this cleaner by using a dedicated
                          ;; structure for map-scheme
                          (map-scheme (if (ignore-errors (getf map-scheme :emacs))
                                          map-scheme
                                          (eval map-scheme)))
                          (map (or (getf map-scheme scheme)
                                   (make-keymap))))
                     (set-key map key-sequence-string command)
                     (setf (getf map-scheme scheme) map)
                     map-scheme)))
           (when (keymapp keymap)
             (set-key keymap key-sequence-string command))))

(defun key (key-sequence-string)
  "Turn KEY-SEQUENCE-STRING into a sequence of serialized key-chords.
The return value is a list of strings.  The KEY-SEQUENCE-STRING is in the form
of \"C-x C-s\".

Firstly, we break it apart into chords: \"C-x\" and \"C-s\".  Then, we break
apart the chords into individual keys.  We use those individual keys to create a
`key' struct that describes the chord.  We now have two `key's.  We connect
these two keys in a list in reverse (<key C-s> <key C-x>) to
match (key-chord-stack *interface*).

This can serve as the key in the keymap."
  (serialize-key-chord-stack
   (nreverse
    ;; Iterate through all key chords (space delimited)
    (loop for key-chord-string in (cl-strings:split key-sequence-string " ")
          for keys = (cl-strings:split key-chord-string "-")
          collect (make-key-chord
                   :key-code nil
                   :key-string (first (last keys))
                   :modifiers (sort (butlast keys) #'string-lessp))))))<|MERGE_RESOLUTION|>--- conflicted
+++ resolved
@@ -122,59 +122,6 @@
           ((eq bound-function #'prefix)
            (log:debug "Prefix binding"))
 
-<<<<<<< HEAD
-;; TODO: If we move the global mode to root-mode, how do we make sure which one has priority?
-;; What about reserving a prefix key for application mode and root mode?
-(defun consume-key-sequence-p (sender)
-  (let* ((active-window (or (gethash sender (windows *interface*))
-                            (error "no window of ID '~a'." sender)))
-         (active-buffer (or (active-buffer active-window)
-                            (error "no active buffer for sender ~a and active-window ~a" sender active-window)))
-         (local-map (if (minibuffer-active active-window)
-                        (keymap (mode (minibuffer *interface*)))
-                        (keymap (mode active-buffer))))
-         ;; TODO: Shouldn't we give higher priority to the buffer keymap?
-         (key-maps (list (root-mode-default-keymap) local-map)))
-    (flet ((is-in-maps? (key-maps)
-             (dolist (map key-maps)
-               (when (look-up-key-chord-stack (key-chord-stack *interface*) map)
-                 (return-from is-in-maps? map)))))
-      (cond ((minibuffer-active active-window)
-             (log:debug "Minibuffer active")
-             t)
-            ((is-in-maps? key-maps)
-             (log:debug "~a found in map ~a" (mapcar #'serialize-key-chord (key-chord-stack *interface*))
-                        (is-in-maps? key-maps))
-             t)
-            (t (setf (key-chord-stack *interface*) ()))))))
-
-#|
-;; This endpoint is only necessary if key sequences are consumed from the input
-;; event callback in the platform port.  This has been deprecated in favour of
-;; event generation, but we keep it around in case the new approach happens to
-;; be not satisfying.
-(dbus:define-dbus-object (core-object consume-key-sequence)
-  ((sender :string))
-  ()
-  (consume-key-sequence sender))
-|#
-
-(defun consume-key-sequence (sender)
-  ;; Iterate through all keymaps
-  ;; If key recognized, execute function
-  (let* ((active-window (gethash sender (windows *interface*)))
-         (active-buffer (active-buffer active-window))
-         (local-map (if (minibuffer-active active-window)
-                        (keymap (mode (minibuffer *interface*)))
-                        (keymap (mode active-buffer))))
-         (key-maps (list (root-mode-default-keymap) local-map))
-         (serialized-key-stack (mapcar #'serialize-key-chord (key-chord-stack *interface*))))
-    (dolist (map key-maps)
-      (let ((bound-function (gethash serialized-key-stack map)))
-        (cond ((equalp "prefix" bound-function)
-               (return-from consume-key-sequence t))
-              (bound-function
-=======
           ((functionp bound-function)
            (log:debug "Key sequence ~a bound to:"
                       (serialize-key-chord-stack (key-chord-stack *interface*)))
@@ -186,7 +133,6 @@
                (progn
                  ;; (log:debug "Key released") ; TODO: This makes the debug trace too verbose.  Middle ground?
                  nil)
->>>>>>> 90236cfd
                (progn
                  (log:debug "Insert ~s in minibuffer" (key-chord-key-string
                                                        (first (key-chord-stack *interface*))))
