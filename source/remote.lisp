--- conflicted
+++ resolved
@@ -341,19 +341,12 @@
   "Set current window title to 'Next - TITLE - URL."
   (let ((url (name buffer)))
     (with-result* ((title (buffer-get-title)))
-<<<<<<< HEAD
-      (setf title (if (str:emptyp title) "<untitled>" title))
-      (setf url (if (str:emptyp url) "<no url/name>" url))
-      (rpc-window-set-title interface window
-                            (concatenate 'string "Next - " title " - " url)))))
-=======
       (setf title (if (str:emptyp title) "" title))
       (setf url (if (str:emptyp url) "<no url/name>" url))
       (rpc-window-set-title interface window
                             (concatenate 'string "Next - "
                                          title (unless (str:emptyp title) " - ")
                                          url)))))
->>>>>>> 9af1783d
 
 (defmethod window-set-active-buffer ((interface remote-interface)
                                      (window window)
