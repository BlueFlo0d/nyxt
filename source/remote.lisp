;;; remote.lisp --- remote gui interface

;; We prefix all functions communicating over RPC with "%%".

(in-package :next)

(defclass window ()
  ((id :accessor id :initarg :id)
   (active-buffer :accessor active-buffer :initform nil)
   (minibuffer-active :accessor minibuffer-active :initform nil)
   (minibuffer-callbacks :accessor minibuffer-callbacks
                         :initform (make-hash-table :test #'equal))
   (minibuffer-closed-height :accessor minibuffer-closed-height :initform 0
                             :documentation "The height of the minibuffer when closed.")
   (minibuffer-open-height :accessor minibuffer-open-height :initform 200
                           :documentation "The height of the minibuffer when open.")
   (minibuffer-echo-height :accessor minibuffer-echo-height :initform 25
                           :documentation "The height of the minibuffer when echoing.")
   (history-db-path :accessor history-db-path :initform (xdg-data-home "history.db")
                    :documentation "The path where the system will create/save the history database.")
   (bookmark-db-path :accessor bookmark-db-path :initform (xdg-data-home "bookmark.db")
                     :documentation "The path where the system will create/save the bookmark database.")
   (search-engines :accessor search-engines :initform '(("default" . "https://duckduckgo.com/?q=~a")
                                                        ("wiki" . "https://en.wikipedia.org/w/index.php?search=~a"))
                   :documentation "An association list of all the search engines you can use in the minibuffer.
The 'default' engine is used when the query is not a valid URL, or the first
keyword is not recognized.")))

(defclass buffer ()
  ((id :accessor id :initarg :id)
   (name :accessor name :initarg :name)
   (mode :accessor mode :initarg :mode
         ;; TODO: This is rather clunky.  Use separate slot for the class symbol?
         :initform 'document-mode
         :documentation "The :initform and :initarg must be the class symbol.
The mode is instantiated on buffer initialization.")
   (view :accessor view :initarg :view)
   (modes :accessor modes :initarg :modes)
   (resource-query-functions :accessor resource-query-functions
                             :initarg :resource-query-functions
                             :initform nil)
   (callbacks :accessor callbacks
              :initform (make-hash-table :test #'equal))
   (default-new-buffer-url :accessor default-new-buffer-url :initform "https://next.atlas.engineer/start"
                           :documentation "The URL set to a new blank buffer opened by Next.")
   (scroll-distance :accessor scroll-distance :initform 50
                    :documentation "The distance scroll-down or scroll-up will scroll.")
   (horizontal-scroll-distance :accessor horizontal-scroll-distance :initform 50
                               :documentation "Horizontal scroll distance. The
distance scroll-left or scroll-right will scroll.")
   (current-zoom-ratio :accessor current-zoom-ratio :initform 1.0
                       :documentation "The current zoom relative to the default zoom.")
   (zoom-ratio-step :accessor zoom-ratio-step :initform 0.2
                    :documentation "The step size for zooming in and out.")
   (zoom-ratio-min :accessor zoom-ratio-min :initform 0.2
                   :documentation "The minimum zoom ratio relative to the default.")
   (zoom-ratio-max :accessor zoom-ratio-max :initform 5.0
                   :documentation "The maximum zoom ratio relative to the default.")
   (zoom-ratio-default :accessor zoom-ratio-default :initform 1.0
                       :documentation "The default zoom ratio.")
   (cookies-path :accessor cookies-path :initform (xdg-data-home "cookies.txt")
                 :documentation "The path where cookies are stored.  Not all
platform ports might support this.")))

(defmethod initialize-instance :after ((buffer buffer) &key)
  (when (symbolp (mode buffer))
    (setf (mode buffer) (make-instance (mode buffer)))))

;; A struct used to describe a key-chord
(defstruct key-chord
  key-code
  key-string
  modifiers
  position
  low-level-data)

(defmethod did-commit-navigation ((buffer buffer) url)
  (setf (name buffer) url)
  (did-commit-navigation (mode buffer) url))

(defmethod did-finish-navigation ((buffer buffer) url)
  (did-finish-navigation (mode buffer) url))

(defclass remote-interface ()
  ((port :accessor port :initform (make-instance 'port)
         :documentation "The CLOS object responible for handling the platform port.")
   (platform-port-poll-interval :accessor platform-port-poll-interval :initform 0.015
                                :documentation "The speed at which to poll the
RPC endpoint of a platform-port to see if it is ready to begin accepting RPC
commands.")
   (active-connection :accessor active-connection :initform nil)
   (minibuffer :accessor minibuffer :initform (make-instance 'minibuffer)
               :documentation "The minibuffer object.")
   (windows :accessor windows :initform (make-hash-table :test #'equal))
   (total-window-count :accessor total-window-count :initform 0)
   (last-active-window :accessor last-active-window :initform nil)
   (buffers :accessor buffers :initform (make-hash-table :test #'equal))
   (total-buffer-count :accessor total-buffer-count :initform 0)
   (start-page-url :accessor start-page-url :initform "https://next.atlas.engineer/quickstart"
                   :documentation "The URL of the first buffer opened by Next when started.")
   (key-chord-stack :accessor key-chord-stack :initform '()
                    :documentation "A stack that keeps track of the key chords a user has inputted.")))

<<<<<<< HEAD
(defun list-windows (interface)
  "List the windows of the given interface. For dev purposes."
  (maphash (lambda (key val)
             (format t "~a ~a~&" key val))
          (windows interface)))

(defmethod host ((interface remote-interface))
  "Retrieve the host of the platform port dynamically.
It's important that it is dynamic since the platform port can be reconfigured on
startup after the remote-interface was set up."
  (getf (platform-port-socket interface) :host))

(defmethod host-port ((interface remote-interface))
  "Retrieve the port of the platform port dynamically.
It's important that it is dynamic since the platform port can be reconfigured on
startup after the remote-interface was set up."
  (getf (platform-port-socket interface) :port))

=======
>>>>>>> 53baa1eb
(defmethod initialize-instance :after ((interface remote-interface)
                                       &key &allow-other-keys)
  "Start the RPC server."
  (let ((lock (bt:make-lock))
        (condition (bt:make-condition-variable)))
    (setf (active-connection interface)
          (bt:make-thread
           (lambda ()
             (dbus:with-open-bus (bus (dbus:session-server-addresses))
               (let ((status (dbus:request-name bus +core-name+ :do-not-queue)))
                 (when (eq status :exists)
                   (let ((url-list (or *free-args*
                                       (list (get-default 'buffer 'default-new-buffer-url)))))
                     (log:info  "Next already started, requesting to open URL(s) ~a." url-list)
                     (%rpc-send-self "make_buffers" "as" url-list)
                     (uiop:quit))))
               (log:info "Bus connection name: ~A" (dbus:bus-name bus))
               (bt:condition-notify condition)
               (dbus:publish-objects bus)))))
    (bt:acquire-lock lock)
    (bt:condition-wait condition lock)))

(defmethod kill-interface ((interface remote-interface))
  "Stop the RPC server."
  (when (active-connection interface)
    (log:debug "Stopping server")
    ;; TODO: How do we close the connection?
    (bt:destroy-thread (active-connection interface))))

(defun %rpc-send-self (method-name signature &rest args)
  "Call METHOD over ARGS.
SIGNATURE must be the D-Bus encoded type string of ARGS.
For an array of string, that would be \"as\"."
  (dbus:with-open-bus (bus (dbus:session-server-addresses))
    (dbus:invoke-method (dbus:bus-connection bus) method-name
                        :path +core-object-path+
                        :destination +core-name+
                        :interface +core-interface+
                        :signature signature
                        :arguments args)))

(defmethod %rpc-send ((interface remote-interface) (method string) &rest args)
  ;; TODO: Make %rpc-send asynchronous?
  ;; If the platform port ever hangs, the next %rpc-send will hang the Lisp core too.
  ;; Always ensure we send the auth token as the first argument
  ;; TODO: Catch connection errors and execution errors.
  (dbus:with-open-bus (bus (dbus:session-server-addresses))
    (dbus:with-introspected-object (platform-port bus +platform-port-object-path+ +platform-port-name+)
      (apply #'platform-port +platform-port-interface+ method args))))

;; TODO: Move to separate packages:
;; - next-rpc
;; - next-script (?)
(defmethod %%list-methods ((interface remote-interface))
  "Return the unsorted list of RPC methods supported by the platform port."
  ;; TODO: Find the right way to do this in dbus.
  (%rpc-send interface "listMethods"))

(defmethod get-unique-window-identifier ((interface remote-interface))
  (incf (total-window-count interface))
  (format nil "~a" (total-window-count interface)))

(defmethod get-unique-buffer-identifier ((interface remote-interface))
  (incf (total-buffer-count interface))
  (format nil "~a" (total-buffer-count interface)))

(defmethod %%window-make ((interface remote-interface))
  "Create a window and return the window object."
  (let* ((window-id (get-unique-window-identifier interface))
         (window (make-instance 'window :id window-id)))
    (setf (gethash window-id (windows interface)) window)
    (%rpc-send interface "window_make" window-id)
    (unless (last-active-window interface)
      ;; When starting from a REPL, it's possible that the window is spawned in
      ;; the background and %%window-active would then return nil.
      (setf (last-active-window interface) window))
    window))

(defmethod %%window-set-title ((interface remote-interface) (window window) title)
  "Set the title for a given window."
  (%rpc-send interface "window_set_title" (id window) title))

(defmethod %%window-delete ((interface remote-interface) (window window))
  "Delete a window object and remove it from the hash of windows."
  (%rpc-send interface "window_delete" (id window))
  (with-slots (windows) interface
    (remhash (id window) windows)))

(defmethod %%window-delete ((interface remote-interface) (id integer))
  "Delete a window by id (integer). Utility function, for dev purposes."
  (assert (< id (total-window-count interface)))
  (let ((window (gethash id (windows interface))))
    (assert window)
    (window-delete interface (gethash id window))))

(defmethod %%window-active ((interface remote-interface))
  "Return the window object for the currently active window."
  (with-slots (windows) interface
    (let ((window (gethash (%rpc-send interface "window_active")
                           windows)))
      (when window
        (setf (last-active-window interface) window))
      (last-active-window interface))))

(defmethod %%window-exists ((interface remote-interface) (window window))
  "Return if a window exists."
  (%rpc-send interface "window_exists" (id window)))

(defmethod %%window-set-active-buffer ((interface remote-interface)
                                      (window window)
                                      (buffer buffer))
  (%rpc-send interface "window_set_active_buffer" (id window) (id buffer))
  (setf (active-buffer window) buffer))

(defmethod window-set-active-buffer ((interface remote-interface)
                                     (window window)
                                     (buffer buffer))
  ;; TODO: Replace this swapping business with a simple swap + a "refresh rendering" RPC call?
  (let ((window-with-same-buffer (find-if
                                  (lambda (other-window) (and (not (eq other-window window))
                                                              (eql (active-buffer other-window) buffer)))
                                  (alexandria:hash-table-values (windows *interface*)))))
    (if window-with-same-buffer ;; if visible on screen perform swap, otherwise just show
        (let ((temp-buffer (%%buffer-make *interface*))
              (buffer-swap (active-buffer window)))
          (log:debug "Swapping with buffer from existing window.")
          (%%window-set-active-buffer interface window-with-same-buffer temp-buffer)
          (%%window-set-active-buffer interface window buffer)
          (%%window-set-active-buffer interface window-with-same-buffer buffer-swap)
          (%%buffer-delete interface temp-buffer))
        (%%window-set-active-buffer interface window buffer))))

(defmethod %%window-set-minibuffer-height ((interface remote-interface)
                                         window height)
  (%rpc-send interface "window_set_minibuffer_height" (id window) height))

(defmethod %%buffer-make ((interface remote-interface)
                          &key name mode)
  (let* ((buffer-id (get-unique-buffer-identifier interface))
         (buffer (apply #'make-instance 'buffer :id buffer-id
                        (append (when name `(:name ,name))
                                (when mode `(:mode ,mode))))))
    (ensure-parent-exists (cookies-path buffer))
    (setf (gethash buffer-id (buffers interface)) buffer)
    (%rpc-send interface "buffer_make" buffer-id
               `(("cookies-path" ,(namestring (cookies-path buffer)))))
    buffer))

;; TODO: Use keys instead of &optional.
(defmethod buffer-make ((interface remote-interface)
                        &optional
                          (name "default")
                          mode)
  (let* ((buffer (%%buffer-make interface :name name :mode mode)))
    (when (mode buffer)
      (setup (mode buffer) buffer))
    buffer))

(defmethod %get-inactive-buffer ((interface remote-interface))
  (let ((active-buffers
          (mapcar #'active-buffer
                      (alexandria:hash-table-values (windows *interface*))))
        (buffers (alexandria:hash-table-values (buffers *interface*))))
    (first (set-difference buffers active-buffers))))

(defmethod %%buffer-delete ((interface remote-interface) (buffer buffer))
  (let ((parent-window (find-if
                        (lambda (window) (eql (active-buffer window) buffer))
                        (alexandria:hash-table-values (windows *interface*))))
        (replacement-buffer (or (%get-inactive-buffer interface)
                                (buffer-make interface))))
    (%rpc-send interface "buffer_delete" (id buffer))
    (when parent-window
      (window-set-active-buffer interface parent-window replacement-buffer))
    (with-slots (buffers) interface
      (remhash (id buffer) buffers))))

(defmethod %%buffer-load ((interface remote-interface) (buffer buffer) uri)
  (%rpc-send interface "buffer_load" (id buffer) uri))

(defmethod %%buffer-evaluate-javascript ((interface remote-interface)
                                         (buffer buffer) javascript
                                         &optional (callback nil))
  (let ((callback-id
          (%rpc-send interface "buffer_evaluate_javascript" (id buffer) javascript)))
    (setf (gethash callback-id (callbacks buffer)) callback)
    callback-id))

(defmethod %%minibuffer-evaluate-javascript ((interface remote-interface)
                                             (window window) javascript
                                             &optional (callback nil))
  (let ((callback-id
          (%rpc-send interface "minibuffer_evaluate_javascript" (id window) javascript)))
    (setf (gethash callback-id (minibuffer-callbacks window)) callback)
    callback-id))

(defmethod %%generate-input-event ((interface remote-interface)
                                   (window window)
                                   (event key-chord))
  "For now, we only generate keyboard events.
In the future, we could also support other input device events such as mouse
events."
  (log:debug "Generate input ~a for window ~a"
             (list
              (key-chord-key-code event)
              (key-chord-modifiers event)
              (key-chord-low-level-data event)
              (key-chord-position event))
             (id window))
  (%rpc-send interface "generate_input_event"
                 (id window)
                 (key-chord-key-code event)
                 (or (key-chord-modifiers event) (list ""))
                 (key-chord-low-level-data event)
                 (float (or (first (key-chord-position event)) -1.0))
                 (float (or (second (key-chord-position event)) -1.0))))

(defmethod %%set-proxy ((interface remote-interface) (buffer buffer)
                      &optional (proxy-uri "") (ignore-hosts (list nil)))
  (%rpc-send interface "set_proxy" (list (id buffer))
                 (if (string= proxy-uri "")
                     "default"
                     "custom")
                 proxy-uri ignore-hosts))

(defmethod %%get-proxy ((interface remote-interface) (buffer buffer))
  (%rpc-send interface "get_proxy" (id buffer)))


;; Expose Lisp Core RPC endpoints.

(dbus:define-dbus-object core-object
  (:path +core-object-path+))

(dbus:define-dbus-method (core-object buffer-javascript-call-back)
    ((buffer-id :string) (javascript-response :string) (callback-id :string))
    ()
  (:interface +core-interface+)
  (:name "buffer_javascript_call_back")
  (let ((buffer (gethash buffer-id (buffers *interface*))))
    ;; Buffer might not exist, e.g. if it has been deleted in the mean time.
    (when buffer
      (let ((callback (gethash callback-id (callbacks buffer))))
        (when callback
          (funcall callback javascript-response)))))
  (values))

(dbus:define-dbus-method (core-object minibuffer-javascript-call-back)
    ((window-id :string) (javascript-response :string) (callback-id :string))
    ()
  (:interface +core-interface+)
  (:name "minibuffer_javascript_call_back")
  (let* ((window (gethash window-id (windows *interface*)))
         (callback (gethash callback-id (minibuffer-callbacks window))))
    (when callback
      (funcall callback javascript-response)))
  (values))

(dbus:define-dbus-method (core-object buffer-did-commit-navigation)
    ((buffer-id :string) (url :string))
    ()
  (:interface +core-interface+)
  (:name "buffer_did_commit_navigation")
  (let ((buffer (gethash buffer-id (buffers *interface*))))
    (did-commit-navigation buffer url))
  (values))

(dbus:define-dbus-method (core-object buffer-did-finish-navigation)
    ((buffer-id :string) (url :string))
    ()
  (:interface +core-interface+)
  (:name "buffer_did_finish_navigation")
  (let ((buffer (gethash buffer-id (buffers *interface*))))
    (did-finish-navigation buffer url))
  (values))

(dbus:define-dbus-method (core-object window-will-close)
    ((window-id :string))
    ()
  (:interface +core-interface+)
  (:name "window_will_close")
  (let ((windows (windows *interface*)))
    (log:debug "Closing window ID ~a (new total: ~a)" window-id
               (1- (length (alexandria:hash-table-values windows))))
    (remhash window-id windows))
  (values))

(dbus:define-dbus-method (core-object make-buffers)
    ((urls (:array :string)))
    ()
  (:interface +core-interface+)
  (:name "make_buffers")
  (make-buffers urls)
  (values))

(defun make-buffers (urls)
  "Create new buffers from URLs."
  ;; The new active buffer should be the first created buffer.
  (when urls
    (let ((buffer (make-buffer))
          (window (%%window-make *interface*)))
      (set-url-buffer (car urls) buffer)
      (window-set-active-buffer *interface* window buffer))
    (loop for url in (cdr urls) do
      (let ((buffer (make-buffer)))
        (set-url-buffer url buffer)))))

;; Return whether URL should be loaded or not.
(dbus:define-dbus-method (core-object request-resource)
    ((buffer-id :string) (url :string) (event-type :string) (is-new-window :boolean)
     (is-known-type :boolean) (mouse-button :string) (modifiers (:array :string)))
    (:boolean)
  (:interface +core-interface+)
  (:name "request_resource")
  (declare (ignore event-type))
  (log:debug "Mouse ~a, modifiers ~a" mouse-button modifiers)
  (let ((buffer (gethash buffer-id (buffers *interface*))))
    (cond
      (is-new-window
       (log:info "Load ~a in new window" url)
       (make-buffers url)
       nil)
      ((not is-known-type)
       (log:info "Buffer ~a downloads ~a" buffer url)
       nil)
      (t
       (log:info "Forwarding ~a back to platform port" url)
       t))
    ;; TODO: Move the cond to RESOURCE-QUERY-FUNCTIONS to let the user customize
    ;; the behaviour.
    ;; (if (loop for function in (resource-query-functions buffer)
    ;;           always (funcall function url buffer-id))
    ;;     1
    ;;     0)
    ))

<<<<<<< HEAD
(defun send-signal (interface name &optional arg)
  "Send a custom signal by name. For manual tests only."
  (with-slots (host port url) interface
    (let ((val (s-xml-rpc:xml-rpc-call
                (s-xml-rpc:encode-xml-rpc-call name arg)
                :host host :port port :url url)))
      (format t "return value: ~a~&" val))))

(defun ping ()
  (format t "ping~%"))

;; Register xmlprc functions.
;; All functions in this list should be defined with `define-endpoint' for security reasons.
(import '|buffer.did.commit.navigation| :s-xml-rpc-exports)
(import '|buffer.did.finish.navigation| :s-xml-rpc-exports)
(import '|push.input.event| :s-xml-rpc-exports)
(import '|consume.key.sequence| :s-xml-rpc-exports)
(import '|buffer.javascript.call.back| :s-xml-rpc-exports)
(import '|minibuffer.javascript.call.back| :s-xml-rpc-exports)
(import '|window.will.close| :s-xml-rpc-exports)
(import '|make.buffers| :s-xml-rpc-exports)
(import '|request.resource| :s-xml-rpc-exports)
(import 'ping :s-xml-rpc-exports)

;;;;;;;;;;;;;;;;;;;;;;;;;;;;;;;;;;;;;;;;;;;;;;;;;;;;;;;;;;;;
;; Convenience methods and functions for Users of the API ;;
;;;;;;;;;;;;;;;;;;;;;;;;;;;;;;;;;;;;;;;;;;;;;;;;;;;;;;;;;;;;
=======

;; Convenience methods and functions for users of the API.

>>>>>>> 53baa1eb
(defmethod active-buffer ((interface remote-interface))
  "Get the active buffer for the active window."
  (active-buffer (%%window-active interface)))

;; TODO: Prevent setting the minibuffer as the active buffer.
(defmethod set-active-buffer ((interface remote-interface)
                              (buffer buffer))
  "Set the active buffer for the active window."
  (let ((%%window-active (%%window-active interface)))
    (window-set-active-buffer interface %%window-active buffer)
    (setf (active-buffer %%window-active) buffer)))<|MERGE_RESOLUTION|>--- conflicted
+++ resolved
@@ -101,27 +101,6 @@
    (key-chord-stack :accessor key-chord-stack :initform '()
                     :documentation "A stack that keeps track of the key chords a user has inputted.")))
 
-<<<<<<< HEAD
-(defun list-windows (interface)
-  "List the windows of the given interface. For dev purposes."
-  (maphash (lambda (key val)
-             (format t "~a ~a~&" key val))
-          (windows interface)))
-
-(defmethod host ((interface remote-interface))
-  "Retrieve the host of the platform port dynamically.
-It's important that it is dynamic since the platform port can be reconfigured on
-startup after the remote-interface was set up."
-  (getf (platform-port-socket interface) :host))
-
-(defmethod host-port ((interface remote-interface))
-  "Retrieve the port of the platform port dynamically.
-It's important that it is dynamic since the platform port can be reconfigured on
-startup after the remote-interface was set up."
-  (getf (platform-port-socket interface) :port))
-
-=======
->>>>>>> 53baa1eb
 (defmethod initialize-instance :after ((interface remote-interface)
                                        &key &allow-other-keys)
   "Start the RPC server."
@@ -209,13 +188,6 @@
   (%rpc-send interface "window_delete" (id window))
   (with-slots (windows) interface
     (remhash (id window) windows)))
-
-(defmethod %%window-delete ((interface remote-interface) (id integer))
-  "Delete a window by id (integer). Utility function, for dev purposes."
-  (assert (< id (total-window-count interface)))
-  (let ((window (gethash id (windows interface))))
-    (assert window)
-    (window-delete interface (gethash id window))))
 
 (defmethod %%window-active ((interface remote-interface))
   "Return the window object for the currently active window."
@@ -459,40 +431,10 @@
     ;;     0)
     ))
 
-<<<<<<< HEAD
-(defun send-signal (interface name &optional arg)
-  "Send a custom signal by name. For manual tests only."
-  (with-slots (host port url) interface
-    (let ((val (s-xml-rpc:xml-rpc-call
-                (s-xml-rpc:encode-xml-rpc-call name arg)
-                :host host :port port :url url)))
-      (format t "return value: ~a~&" val))))
-
-(defun ping ()
-  (format t "ping~%"))
-
-;; Register xmlprc functions.
-;; All functions in this list should be defined with `define-endpoint' for security reasons.
-(import '|buffer.did.commit.navigation| :s-xml-rpc-exports)
-(import '|buffer.did.finish.navigation| :s-xml-rpc-exports)
-(import '|push.input.event| :s-xml-rpc-exports)
-(import '|consume.key.sequence| :s-xml-rpc-exports)
-(import '|buffer.javascript.call.back| :s-xml-rpc-exports)
-(import '|minibuffer.javascript.call.back| :s-xml-rpc-exports)
-(import '|window.will.close| :s-xml-rpc-exports)
-(import '|make.buffers| :s-xml-rpc-exports)
-(import '|request.resource| :s-xml-rpc-exports)
-(import 'ping :s-xml-rpc-exports)
-
-;;;;;;;;;;;;;;;;;;;;;;;;;;;;;;;;;;;;;;;;;;;;;;;;;;;;;;;;;;;;
-;; Convenience methods and functions for Users of the API ;;
-;;;;;;;;;;;;;;;;;;;;;;;;;;;;;;;;;;;;;;;;;;;;;;;;;;;;;;;;;;;;
-=======
  
 ;; Convenience methods and functions for users of the API.
 
->>>>>>> 53baa1eb
 (defmethod active-buffer ((interface remote-interface))
   "Get the active buffer for the active window."
   (active-buffer (%%window-active interface)))
